--- conflicted
+++ resolved
@@ -5,6 +5,7 @@
 
 setup(
     name="locator",
+    version="1.2.1",
     version="1.2.1",
     description="supervised machine learning of geographic location from genetic variation",
     long_description=long_description,
@@ -15,6 +16,7 @@
     install_requires=[
         "numpy>=1.20.0,<1.25.0",
         "tensorflow>=2.17.0",
+        "tensorflow>=2.17.0",
         "h5py",
         "scikit-allel",
         "matplotlib",
@@ -23,13 +25,11 @@
         "pandas",
         "zarr",
         "seaborn",
-<<<<<<< HEAD
         "cartopy",
-=======
->>>>>>> 4b98fe8a
     ],
     entry_points={
         "console_scripts": [
+            "locator=locator.cli:main",
             "locator=locator.cli:main",
             "vcf_to_zarr=scripts.vcf_to_zarr:main",
         ],
